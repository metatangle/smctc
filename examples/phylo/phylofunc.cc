--- conflicted
+++ resolved
@@ -47,38 +47,23 @@
 	shared_ptr< phylo_particle > pp = make_shared< phylo_particle >();
 	pp->predecessor = part->pp;
 	part->pp = pp;
-<<<<<<< HEAD
-	// propose to merge two nodes.
-	// accumulate a list of all possible nodes for merging
-	// add all possible nodes to set, then remove those which are not active
-	unordered_set< shared_ptr< phylo_node > > proposal_set;
-	proposal_set.insert( leaf_nodes.begin(), leaf_nodes.end() );
-	// walk back to predecessor particles, adding root nodes and removing coalesced nodes
-	unordered_set< shared_ptr< phylo_node > > coalesced;
-	for( shared_ptr< phylo_particle > cur = pp->predecessor; cur != NULL; cur = cur->predecessor ){
-		if(cur->node == NULL) continue;
-		if(coalesced.find(cur->node) != coalesced.end()) continue;	// already processed this subtree
-		proposal_set.insert(cur->node);	// this is an active root node, add to proposal set
-		stack< shared_ptr< phylo_node > > s;
-=======
 	// Propose to merge two nodes.
 	// Accumulate a list of all possible nodes for merging, add all
 	// possible nodes to set, then remove those which are not active.
-	unordered_set<phylo_node*> proposal_set;
+	unordered_set< shared_ptr< phylo_node > > proposal_set;
         // Insert all of the leaf nodes into the proposal set.
 	proposal_set.insert( leaf_nodes.begin(), leaf_nodes.end() );
 	// Walk back to predecessor particles, adding root nodes and removing
 	// coalesced nodes.
-	unordered_set<phylo_node*> coalesced;
-	for( phylo_particle* cur = pp->predecessor; cur != NULL; cur = cur->predecessor ){
+	unordered_set< shared_ptr< phylo_node > > coalesced;
+	for( shared_ptr< phylo_particle > cur = pp->predecessor; cur != NULL; cur = cur->predecessor ){
 		if(cur->node == NULL) continue;
 		// Skip if we've already processed this subtree.
 		if(coalesced.find(cur->node) != coalesced.end()) continue;
 		// Insert this active root node to the proposal set.
 		proposal_set.insert(cur->node);
-		stack<phylo_node*> s;
+		stack< shared_ptr< phylo_node > > s;
 		// Recursively add all descendants of the root nodes to the coalesced set.
->>>>>>> 9c187428
 		s.push(cur->node);
 		while(s.size()>0){
 			shared_ptr< phylo_node > n = s.top();
@@ -91,16 +76,10 @@
 		}
 	}
 
-<<<<<<< HEAD
-	// set difference of available and coalesced nodes yields final proposal set
+	// The set difference of available (i.e. proposal_set) and coalesced
+	// nodes yields the final proposal set; store it in prop_vector.
 	vector< shared_ptr< phylo_node > > prop_vector(proposal_set.size()+coalesced.size());
 	vector< shared_ptr< phylo_node > >::iterator last_ins = set_difference( proposal_set.begin(), proposal_set.end(), coalesced.begin(), coalesced.end(), prop_vector.begin() );
-=======
-	// The set difference of available (i.e. proposal_set) and coalesced
-	// nodes yields the final proposal set; store it in prop_vector.
-	vector< phylo_node* > prop_vector(proposal_set.size()+coalesced.size());
-	vector< phylo_node* >::iterator last_ins = set_difference( proposal_set.begin(), proposal_set.end(), coalesced.begin(), coalesced.end(), prop_vector.begin() );
->>>>>>> 9c187428
 	prop_vector.resize( last_ins - prop_vector.begin() );
 
 	// Pick two nodes from the prop_vector to join.
