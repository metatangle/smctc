--- conflicted
+++ resolved
@@ -108,15 +108,8 @@
 template <class Space>
 moveset<Space>::moveset()
 {
-<<<<<<< HEAD
-
     pfInitialise = nullptr;
     pfMoveSelect = nullptr;
-    pfMCMC = nullptr;
-=======
-    pfInitialise = NULL;
-    pfMoveSelect = NULL;
->>>>>>> 88a69513
 }
 
 /// The three argument moveset constructor creates a new set of moves and sets all of the relevant function
